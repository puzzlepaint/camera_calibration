--- conflicted
+++ resolved
@@ -33,14 +33,9 @@
 import sys
 
 import numpy as np
-<<<<<<< HEAD
-from cv2 import imread
-#from scipy.misc import imread
-=======
 
 # This requires Matplotlib
 from matplotlib.pyplot import imread
->>>>>>> 846bb528
 
 # This requires reportlab, installed like this:
 # sudo pip3 install reportlab
